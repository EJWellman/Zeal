--- conflicted
+++ resolved
@@ -677,16 +677,7 @@
 	{
 		color_buttons.clear();
 		wnd->show(0, 0);
-<<<<<<< HEAD
 		CleanDynamicUI();
-=======
-		Zeal::EqUI::ComboWnd* cmb = (Zeal::EqUI::ComboWnd*)wnd->GetChildItem("Zeal_TargetRingTexture_Combobox", false);
-		if (cmb)
-		{
-			cmb->CmbListWnd->SelectedIndex = -1;
-			cmb->DeleteAll();
-		}
->>>>>>> e8888063
 		wnd->Deconstruct();
 		wnd = nullptr;
 	}
@@ -696,17 +687,8 @@
 	if (wnd)
 	{
 		wnd->show(0, 0);
-<<<<<<< HEAD
 		CleanDynamicUI();
-=======
-		Zeal::EqUI::ComboWnd* cmb =  (Zeal::EqUI::ComboWnd*)wnd->GetChildItem("Zeal_TargetRingTexture_Combobox", false);
-		if (cmb)
-		{
-			cmb->CmbListWnd->SelectedIndex = -1;
-			cmb->DeleteAll();
-		}
->>>>>>> e8888063
-	}
+  }
 }
 
 ui_options::ui_options(ZealService* zeal, IO_ini* ini, ui_manager* mgr)

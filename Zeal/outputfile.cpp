#include "outputfile.h"
#include "Zeal.h"
#include "StringUtil.h"
#include <fstream>

enum EquipSlot
{
  LeftEar,
  Head,
  Face,
  RightEar,
  Neck,
  Shoulder,
  Arms,
  Back,
  LeftWrist,
  RightWrist,
  Range,
  Hands,
  Primary,
  Secondary,
  LeftFinger,
  RightFinger,
  Chest,
  Legs,
  Feet,
  Waist,
  Ammo
};

static std::string IDToEquipSlot(int equipSlot)
{
  switch (equipSlot) {
    case LeftEar:
    case RightEar:    return "Ear";
    case Head:        return "Head";
    case Face:        return "Face";
    case Neck:        return "Neck";
    case Shoulder:    return "Shoulders";
    case Arms:        return "Arms";
    case Back:        return "Back";
    case LeftWrist:
    case RightWrist:  return "Wrist";
    case Range:       return "Range";
    case Hands:       return "Hands";
    case Primary:     return "Primary";
    case Secondary:   return "Secondary";
    case LeftFinger:
    case RightFinger: return "Fingers";
    case Chest:       return "Chest";
    case Legs:        return "Legs";
    case Feet:        return "Feet";
    case Waist:       return "Waist";
    case Ammo:        return "Ammo";
    default:{}break;
  }
  return "Unknown";
}

static bool ItemIsContainer(Zeal::EqStructures::EQITEMINFO* item)
{
  return (item->OpenType == 1 && item->Container.Capacity > 0);
}

static bool ItemIsStackable(Zeal::EqStructures::EQITEMINFO* item)
{
  return ((item->Common.IsStackable) && (item->Common.SpellId == 0));
}

void OutputFile::export_inventory(std::vector<std::string>& args)
{
  Zeal::EqStructures::Entity* self = Zeal::EqGame::get_self();

  std::ostringstream oss;
  std::string t = "\t"; // output spacer
  oss << "Location" << t << "Name" << t << "ID" << t << "Count" << t << "Slots" << std::endl;

  // Processing Equipment
  for (size_t i = 0; i < EQ_NUM_INVENTORY_SLOTS; ++i) {
    Zeal::EqStructures::EQITEMINFO* item = self->CharInfo->InventoryItem[i];
    // EQITEMINFO->EquipSlot value only updates when a load happens. Don't use it for this.
    if (item) {
      oss << IDToEquipSlot(i) << t << item->Name << t << item->Id << t << 1 << t << 0 << std::endl;
    }
    else {
      oss << IDToEquipSlot(i) << t << "Empty" << t << 0 << t << 0 << t << 0 << std::endl;
    }
  }

  { // Processing Inventory Slots
    for (size_t i = 0; i < EQ_NUM_INVENTORY_PACK_SLOTS; ++i) {
      Zeal::EqStructures::EQITEMINFO* item = self->CharInfo->InventoryPackItem[i];
      if (item) {
        if (ItemIsContainer(item)) {
          int capacity = static_cast<int>(item->Container.Capacity);
          oss << "General" << i + 1 << t << item->Name << t << item->Id << t << 1 << t << capacity << std::endl;
          for (int j = 0; j < capacity; ++j) {
            Zeal::EqStructures::EQITEMINFO* bag_item = item->Container.Item[j];
            if (bag_item) {
              int stack_count = ItemIsStackable(bag_item) ? static_cast<int>(bag_item->Common.StackCount) : 1;
              oss << "General" << i + 1 << "-Slot" << j + 1 << t << bag_item->Name << t << bag_item->Id << t << stack_count << t << 0 << std::endl;
            }
            else {
              oss << "General" << i + 1 << "-Slot" << j + 1 << t << "Empty" << t << 0 << t << 0 << t << 0 << std::endl;
            }
          }
        }
        else {
          int stack_count = ItemIsStackable(item) ? static_cast<int>(item->Common.StackCount) : 1;
          oss << "General" << i + 1 << t << item->Name << t << item->Id << t << stack_count << t << 0 << std::endl;
        }
      }
      else {
        oss << "General" << i + 1 << t << "Empty" << t << 0 << t << 0 << t << 0 << std::endl;
      }
    }
    ULONGLONG coin = 0;
    coin += static_cast<ULONGLONG>(self->CharInfo->Platinum) * 1000;
    coin += static_cast<ULONGLONG>(self->CharInfo->Gold) * 100;
    coin += static_cast<ULONGLONG>(self->CharInfo->Silver) * 10;
    coin += self->CharInfo->Copper;
    oss << "General-Coin" << t << "Currency" << t << 0 << t << coin << t << 0 << std::endl;
  }

  { // Process Cursor Item
    Zeal::EqStructures::EQITEMINFO* item = self->CharInfo->CursorItem;
    if (item) {
      if (ItemIsContainer(item)) {
        int capacity = static_cast<int>(item->Container.Capacity);
        oss << "Held" << t << item->Name << t << item->Id << t << 1 << t << capacity << std::endl;
        for (int i = 0; i < capacity; ++i) {
          Zeal::EqStructures::EQITEMINFO* bag_item = item->Container.Item[i];
          if (bag_item) {
            int stack_count = ItemIsStackable(bag_item) ? static_cast<int>(bag_item->Common.StackCount) : 1;
            oss << "Held" << "-Slot" << i + 1 << t << bag_item->Name << t << bag_item->Id << t << stack_count << t << 0 << std::endl;
          }
          else {
            oss << "Held" << "-Slot" << i + 1 << t << "Empty" << t << 0 << t << 0 << t << 0 << std::endl;
          }
        }
      }
      else {
        int stack_count = ItemIsStackable(item) ? static_cast<int>(item->Common.StackCount) : 1;
        oss << "Held" << t << item->Name << t << item->Id << t << stack_count << t << 0 << std::endl;
      }
    }
    else {
      ULONGLONG coin = 0;
      coin += static_cast<ULONGLONG>(self->CharInfo->CursorPlatinum) * 1000;
      coin += static_cast<ULONGLONG>(self->CharInfo->CursorGold) * 100;
      coin += static_cast<ULONGLONG>(self->CharInfo->CursorSilver) * 10;
      coin += self->CharInfo->CursorCopper;

      if (coin != 0)
        oss << "Held" << t << "Currency" << t << 0 << t << coin << t << 0 << std::endl;
      else
        oss << "Held" << t << "Empty" << t << 0 << t << 0 << t << 0 << std::endl;
    }
  }

  { // Process Bank Items
    for (size_t i = 0; i < EQ_NUM_INVENTORY_BANK_SLOTS; ++i) {
      Zeal::EqStructures::EQITEMINFO* item = self->CharInfo->InventoryBankItem[i];
      if (item) {
        if (ItemIsContainer(item)) {
          int capacity = static_cast<int>(item->Container.Capacity);
          oss << "Bank" << i + 1 << t << item->Name << t << item->Id << t << 1 << t << capacity << std::endl;
          for (int j = 0; j < capacity; ++j) {
            Zeal::EqStructures::EQITEMINFO* bag_item = item->Container.Item[j];
            if (bag_item) {
              int stack_count = ItemIsStackable(bag_item) ? static_cast<int>(bag_item->Common.StackCount) : 1;
              oss << "Bank" << i + 1 << "-Slot" << j + 1 << t << bag_item->Name << t << bag_item->Id << t << stack_count << t << 0 << std::endl;
            }
            else {
              oss << "Bank" << i + 1 << "-Slot" << j + 1 << t << "Empty" << t << 0 << t << 0 << t << 0 << std::endl;
            }
          }
        }
        else {
          int stack_count = ItemIsStackable(item) ? static_cast<int>(item->Common.StackCount) : 1;
          oss << "Bank" << i + 1 << t << item->Name << t << item->Id << t << stack_count << t << 0 << std::endl;
        }
      }
      else {
        oss << "Bank" << i + 1 << t << "Empty" << t << 0 << t << 0 << t << 0 << std::endl;
      }
    }
    ULONGLONG coin = 0;
    coin += static_cast<ULONGLONG>(self->CharInfo->BankPlatinum) * 1000;
    coin += static_cast<ULONGLONG>(self->CharInfo->BankGold) * 100;
    coin += static_cast<ULONGLONG>(self->CharInfo->BankSilver) * 10;
    coin += self->CharInfo->BankCopper;
    oss << "Bank-Coin" << t << "Currency" << t << 0 << t << coin << t << 0 << std::endl;
  }

  std::string optional_name = "";
  if (args.size() > 2) {
    optional_name = args[2];
  }
  write_to_file(oss.str(), "Inventory", optional_name);
}

// This function on the Titanium client prints out the spell level and actual name of the spell.
// Unfortuantely, we currently lack functionality to figure out spell data solely based off of SpellId,
// so we'll settle for just printing out that information for now.
void OutputFile::export_spellbook(std::vector<std::string>& args)
{
  Zeal::EqStructures::Entity* self = Zeal::EqGame::get_self();

  std::stringstream oss;
  oss << "Index\tSpell Id" << std::endl;
  for (size_t i = 0; i < EQ_NUM_SPELL_BOOK_SPELLS; ++i) {
    WORD SpellId = self->CharInfo->SpellBook[i];
    // EQITEMINFO->EquipSlot value only updates when a load happens. Don't use it for this.
    if (SpellId != USHRT_MAX) {
      oss << i << "\t" << SpellId << std::endl;
    }
  }

  std::string optional_name = "";
  if (args.size() > 2) {
    optional_name = args[2];
  }
  write_to_file(oss.str(), "Spellbook", optional_name);
}

void OutputFile::export_raidlist(std::vector<std::string>& args)
{
    std::vector<Zeal::EqStructures::RaidMember*> raid_member_list = Zeal::EqGame::get_raid_list();
    if (raid_member_list.size() > 0) {
        std::stringstream oss;

        std::string points = "1";
        if (args.size() > 2) { points = args[2]; }
        std::string timestamp = Zeal::EqGame::generateTimestamp();

        oss << "Player\tLevel\tClass\tTimestamp\tPoints" << std::endl;

        for (auto& raid_member : raid_member_list)
        {
            oss << raid_member->Name << "\t" << raid_member->PlayerLevel << "\t" << raid_member->Class << "\t" << timestamp << "\t" << points << std::endl;
        }
        std::string fname = "RaidTick-" + timestamp;
        write_to_file(oss.str(), "", fname);
        Zeal::EqGame::print_chat("Raid tick saved to: %s", fname);
    }
    else {
        Zeal::EqGame::print_chat("Currently not in a raid.");
    }
}

void OutputFile::write_to_file(std::string data, std::string file_arg, std::string optional_name)
{
  std::string filename = optional_name;
  if (filename.empty()) {
    filename = Zeal::EqGame::get_self()->CharInfo->Name;
    filename += "-" + file_arg;
  }
  filename += ".txt";

  std::ofstream file;
  file.open(filename);
  file << data;
  file.close();
}

OutputFile::OutputFile(ZealService* zeal)
{
  zeal->commands_hook->add("/outputfile", { "/output", "/out" },
    [this](std::vector<std::string>& args) {
      if (args.size() == 1 || args.size() > 3)
      {
        Zeal::EqGame::print_chat("usage: /outputfile [inventory | spellbook | raidlist] [optional filename]");
        return true;
      }
      if (args.size() > 1) {
<<<<<<< HEAD
        if (StringUtil::caseInsensitive(args[1], "inventory"))
          export_inventory(args);
        else if (StringUtil::caseInsensitive(args[1], "spellbook"))
          export_spellbook(args);
        else if (StringUtil::caseInsensitive(args[1], "raidlist"))
          export_raidlist(args);
=======
          if (StringUtil::caseInsensitive(args[1], "inventory")) {
              Zeal::EqGame::print_chat("Outputting inventory...");
              export_inventory(args);
          }
          else if (StringUtil::caseInsensitive(args[1], "spellbook")) {
              Zeal::EqGame::print_chat("Outputting spellbook...");
              export_spellbook(args);
          }
>>>>>>> 879ad945
      }
      return true;
    }
  );
}<|MERGE_RESOLUTION|>--- conflicted
+++ resolved
@@ -274,23 +274,18 @@
         return true;
       }
       if (args.size() > 1) {
-<<<<<<< HEAD
         if (StringUtil::caseInsensitive(args[1], "inventory"))
+        {
+          Zeal::EqGame::print_chat("Outputting inventory...");
           export_inventory(args);
+        }
         else if (StringUtil::caseInsensitive(args[1], "spellbook"))
+        {
+          Zeal::EqGame::print_chat("Outputting spellbook...");
           export_spellbook(args);
+        }
         else if (StringUtil::caseInsensitive(args[1], "raidlist"))
           export_raidlist(args);
-=======
-          if (StringUtil::caseInsensitive(args[1], "inventory")) {
-              Zeal::EqGame::print_chat("Outputting inventory...");
-              export_inventory(args);
-          }
-          else if (StringUtil::caseInsensitive(args[1], "spellbook")) {
-              Zeal::EqGame::print_chat("Outputting spellbook...");
-              export_spellbook(args);
-          }
->>>>>>> 879ad945
       }
       return true;
     }

### Commands
___
- `/hidecorpse`
  - **Arguments:** `looted`, `none`
  - **Aliases:** `/hideco`, `/hidec`, `/hc`
  - **Example:** `/hidecorpse looted`
  - **Description:** `looted` Hides a corpse after you have looted it., `none` reveals all hidden corpses

- `/showlootlockouts`
  - **Aliases:** `/showlootlockout`, `/showlockout`, `/sll`
  - **Description:** Shows you your current loot lockouts on Quarm.

- `/zealcam`
  - **Aliases:** `/smoothing`
  - **Arguments:** `x y 3rdperson_x 3rdperson_y`
  - **Example:** `/zealcam 0.7 0.2 0.7 0.2` if 3rd person arguments are not supplied, the first x and y are applied to both
  - **Description:** Toggles Zeal's mouse look smoothing methods.

- `/camp`
  - **Description:** Auto sits before camping.

- `/zeal`
  - **Arguments:** `version`
  - **Description:** Shows the version of zeal.

- `/help zeal`
  - **Description:** Shows the custom Zeal commands.

- `/timestamp`
  - **Aliases:** `/tms`
  - **Description:** Shows message timestamps.

<<<<<<< HEAD
- `/outputfile`
  - **Arguments:** `inventory [optional_name]`
  - **Example:** `/outputfile inventory my_inventory`
  - **Description:** `inventory` outputs information about your equipment, inventory bag slots, held item, and bank slots to a file.
=======
>>>>>>> bbe4dad4
___
### Binds
- Cycle through nearest NPCs
- Cycle through nearest PCs
- Strafe Right
- Strafe Left
- Auto Inventory
- Toggle last 2 targets
___
### UI
- **Gauge EqType's**
  - `23` EXP Per Hour

- **Label EqType's**
  - `80` Mana/Max Mana
  - `81` Exp Per Hour Percentage
  - `124` Current Mana
  - `125` Max Mana
___
### Building and Installation
<br>
32bit x86
<br>
file extension .asi
<br>
move zeal.asi into the root of your game folder<|MERGE_RESOLUTION|>--- conflicted
+++ resolved
@@ -30,13 +30,10 @@
   - **Aliases:** `/tms`
   - **Description:** Shows message timestamps.
 
-<<<<<<< HEAD
 - `/outputfile`
   - **Arguments:** `inventory [optional_name]`
   - **Example:** `/outputfile inventory my_inventory`
   - **Description:** `inventory` outputs information about your equipment, inventory bag slots, held item, and bank slots to a file.
-=======
->>>>>>> bbe4dad4
 ___
 ### Binds
 - Cycle through nearest NPCs
